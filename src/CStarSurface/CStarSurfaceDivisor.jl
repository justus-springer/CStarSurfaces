--- conflicted
+++ resolved
@@ -37,8 +37,7 @@
 cstar_surface_divisor(X :: CStarSurface{PP}, coeffs :: DoubleVector{T}, coeff_plus :: T, coeff_minus :: T) where {T <: IntegerUnion} = 
 cstar_surface_divisor(X, vcat(coeffs..., [coeff_plus, coeff_minus]))
 
-<<<<<<< HEAD
-cstar_surface_divisor(X :: CStarSurface, coeffs :: Vector{Vector{T}}, coeffs_plus_minus...) where {T <: Oscar.IntegerUnion} = 
+cstar_surface_divisor(X :: CStarSurface, coeffs :: Vector{Vector{T}}, coeffs_plus_minus...) where {T <: IntegerUnion} = 
 cstar_surface_divisor(X, DoubleVector(coeffs), coeffs_plus_minus...)
 
 
@@ -110,7 +109,3 @@
     end
 
 end
-=======
-cstar_surface_divisor(X :: CStarSurface, coeffs :: Vector{Vector{T}}, coeffs_plus_minus...) where {T <: IntegerUnion} = 
-cstar_surface_divisor(X, DoubleVector(coeffs), coeffs_plus_minus...)
->>>>>>> 3719a9b1
